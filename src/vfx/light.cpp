--- conflicted
+++ resolved
@@ -1,122 +1,3 @@
-<<<<<<< HEAD
-#include "vfx/light.h"
-
-#include "core/game.h"
-#include "core/manager.h"
-#include "math/vector2.h"
-#include "math/vector3.h"
-#include "math/vector4.h"
-#include "renderer/color.h"
-#include "renderer/render_target.h"
-#include "renderer/renderer.h"
-#include "renderer/shader.h"
-#include "renderer/texture.h"
-
-namespace ptgn {
-
-void Light::SetPosition(const V2_float& position) {
-	position_ = position;
-}
-
-V2_float Light::GetPosition() const {
-	return position_;
-}
-
-void Light::SetColor(const Color& color) {
-	color_ = color;
-}
-
-Color Light::GetColor() const {
-	return color_;
-}
-
-void Light::SetIntensity(float intensity) {
-	intensity_ = intensity;
-}
-
-float Light::GetIntensity() const {
-	return intensity_;
-}
-
-V3_float Light::GetShaderColor() const {
-	V4_float n{ color_.Normalized() };
-	return { n.x, n.y, n.z };
-}
-
-bool Light::operator==(const Light& o) const {
-	return color_ == o.color_ && intensity_ == o.intensity_ && position_ == o.position_;
-}
-
-bool Light::operator!=(const Light& o) const {
-	return !(*this == o);
-}
-
-void LightManager::Init() {
-	target_		  = RenderTarget{ color::Transparent, BlendMode::Blend };
-	light_shader_ = Shader(
-		ShaderSource{
-#include PTGN_SHADER_PATH(screen_default.vert)
-		},
-		ShaderSource{
-#include PTGN_SHADER_PATH(lighting.frag)
-		}
-	);
-}
-
-void LightManager::Draw() const {
-	if (IsEmpty()) {
-		return;
-	}
-	// TODO: Put these in light.Draw function.
-	auto old_target{ game.renderer.GetRenderTarget() };
-	auto old_blend_mode{ game.renderer.GetBlendMode() };
-	game.renderer.SetBlendMode(BlendMode::AddPremultiplied);
-
-	// Draw each light to the target.
-	ForEachValue([&](const Light& light) {
-		// TODO: Make a light.DrawImpl function and put this there.
-		// game.renderer.SetRenderTarget(target_);
-		light_shader_.Bind();
-		light_shader_.SetUniform("u_LightPosition", light.GetPosition());
-		light_shader_.SetUniform("u_LightIntensity", light.GetIntensity());
-		light_shader_.SetUniform("u_LightAttenuation", light.attenuation_);
-		light_shader_.SetUniform("u_LightRadius", light.radius_);
-		light_shader_.SetUniform("u_Falloff", light.compression_);
-		V4_float n{ light.ambient_color_.Normalized() };
-		V3_float c{ n.x, n.y, n.z };
-		light_shader_.SetUniform("u_AmbientColor", c);
-		light_shader_.SetUniform("u_AmbientIntensity", light.ambient_intensity_);
-		old_target.Draw(TextureInfo{ light.GetColor() }, light_shader_, false);
-
-		// Draw lights to the bound target.
-		// game.renderer.SetRenderTarget(old_target);
-		//// TODO: Add optional blurring with blur shader.
-		// target_.Draw();
-	});
-
-	// TODO: Put this in light.Draw function.
-	game.renderer.SetBlendMode(old_blend_mode);
-}
-
-void LightManager::Reset() {
-	MapManager<Light>::Reset();
-	blur_ = false;
-}
-
-void LightManager::SetBlur(bool blur) {
-	blur_ = blur;
-}
-
-bool LightManager::GetBlur() const {
-	return blur_;
-}
-
-Shader LightManager::GetShader() const {
-	return light_shader_;
-}
-
-} // namespace ptgn
-=======
 // #include "vfx/light.h"
 //
 // #include "core/game.h"
@@ -233,5 +114,4 @@
 //	return light_shader_;
 // }
 //
-// } // namespace ptgn
->>>>>>> 1042e625
+// } // namespace ptgn