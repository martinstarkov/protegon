--- conflicted
+++ resolved
@@ -111,22 +111,11 @@
 	[[nodiscard]] RenderData& GetRenderData();
 
 private:
-<<<<<<< HEAD
-	friend class ptgn::FrameBuffer;
-	friend class ptgn::Shader;
-	friend struct impl::ShaderInstance;
-	friend class ptgn::VertexArray;
-	friend class ptgn::GLRenderer;
-
-	friend class ptgn::RenderTarget;
-	friend class ptgn::Texture;
-=======
 	friend class Shader;
 	friend class VertexArray;
 	friend class FrameBuffer;
 	friend class RenderTarget;
 	friend class GLRenderer;
->>>>>>> 1042e625
 	friend class Game;
 	friend struct RenderTargetInstance;
 	friend struct ShaderInstance;
