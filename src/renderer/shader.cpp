#include "renderer/shader.h"

#include <cstdint>
#include <filesystem>
#include <list>
#include <string>
#include <utility>

#include "core/game.h"
#include "math/matrix4.h"
#include "math/vector2.h"
#include "math/vector3.h"
#include "math/vector4.h"
#include "renderer/gl_helper.h"
#include "renderer/gl_loader.h"
#include "renderer/gl_renderer.h"
#include "renderer/renderer.h"
#include "utility/assert.h"
#include "utility/file.h"
#include "utility/log.h"

namespace ptgn::impl {

std::string_view GetShaderName(std::uint32_t shader_type) {
	switch (shader_type) {
		case GL_VERTEX_SHADER:	 return "vertex";
		case GL_FRAGMENT_SHADER: return "fragment";
		// case GL_COMPUTE_SHADER:			return "compute";
		// case GL_GEOMETRY_SHADER:		return "geometry";
		// case GL_TESS_CONTROL_SHADER:	return "tess control";
		// case GL_TESS_EVALUATION_SHADER: return "tess evaluation";
		default:				 return "invalid";
	}
}

<<<<<<< HEAD
ShaderInstance::ShaderInstance() {
	id_ = GLCallReturn(gl::CreateProgram());
	PTGN_ASSERT(id_ != 0, "Failed to create shader program using OpenGL context");
#ifdef GL_ANNOUNCE_SHADER_CALLS
	PTGN_LOG("GL: Created shader program with id ", id_);
#endif
}

ShaderInstance::~ShaderInstance() {
	GLCall(gl::DeleteProgram(id_));
#ifdef GL_ANNOUNCE_SHADER_CALLS
	PTGN_LOG("GL: Deleted shader program with id ", id_);
#endif
}

ShaderInstance::ShaderInstance(
	const ShaderSource& vertex_shader, const ShaderSource& fragment_shader
) :
	ShaderInstance{} {
	CompileProgram(vertex_shader.source_, fragment_shader.source_);
}

ShaderInstance::ShaderInstance(const path& vertex_shader_path, const path& fragment_shader_path) :
	ShaderInstance{} {
=======
Shader::Shader(const ShaderSource& vertex_shader, const ShaderSource& fragment_shader) {
	CreateProgram();
	CompileProgram(vertex_shader.source_, fragment_shader.source_);
}

Shader::Shader(const path& vertex_shader_path, const path& fragment_shader_path) {
>>>>>>> 1042e625
	PTGN_ASSERT(
		FileExists(vertex_shader_path),
		"Cannot create shader from nonexistent vertex shader path: ", vertex_shader_path.string()
	);
	PTGN_ASSERT(
		FileExists(fragment_shader_path),
		"Cannot create shader from nonexistent fragment shader path: ",
		fragment_shader_path.string()
	);
	CreateProgram();
	CompileProgram(FileToString(vertex_shader_path), FileToString(fragment_shader_path));
}

Shader::Shader(Shader&& other) noexcept :
	id_{ std::exchange(other.id_, 0) },
	location_cache_{ std::exchange(other.location_cache_, {}) } {}

Shader& Shader::operator=(Shader&& other) noexcept {
	if (this != &other) {
		DeleteProgram();
		id_				= std::exchange(other.id_, 0);
		location_cache_ = std::exchange(other.location_cache_, {});
	}
	return *this;
}

Shader::~Shader() {
	DeleteProgram();
}

bool Shader::operator==(const Shader& other) const {
	return id_ == other.id_;
}

bool Shader::operator!=(const Shader& other) const {
	return !(*this == other);
}

void Shader::CreateProgram() {
	id_ = GLCallReturn(gl::CreateProgram());
	PTGN_ASSERT(IsValid(), "Failed to create shader program using OpenGL context");
#ifdef GL_ANNOUNCE_SHADER_CALLS
	PTGN_LOG("GL: Created shader program with id ", id_);
#endif
}

void Shader::DeleteProgram() noexcept {
	if (!IsValid()) {
		return;
	}
	GLCall(gl::DeleteProgram(id_));
#ifdef GL_ANNOUNCE_SHADER_CALLS
	PTGN_LOG("GL: Deleted shader program with id ", id_);
#endif
	id_ = 0;
}

std::uint32_t Shader::CompileShader(std::uint32_t type, const std::string& source) {
	std::uint32_t id{ GLCallReturn(gl::CreateShader(type)) };

	auto src{ source.c_str() };

	GLCall(gl::ShaderSource(id, 1, &src, nullptr));
	GLCall(gl::CompileShader(id));

	// Check for shader compilation errors.
	std::int32_t result{ GL_FALSE };
	GLCall(gl::GetShaderiv(id, GL_COMPILE_STATUS, &result));

	if (result == GL_FALSE) {
		std::int32_t length{ 0 };
		GLCall(gl::GetShaderiv(id, GL_INFO_LOG_LENGTH, &length));
		std::string log;
		log.resize(static_cast<std::size_t>(length));
		GLCall(gl::GetShaderInfoLog(id, length, &length, &log[0]));

		GLCall(gl::DeleteShader(id));

		PTGN_ERROR("Failed to compile ", GetShaderName(type), " shader: \n", source, "\n", log);
	}

	return id;
}

<<<<<<< HEAD
void ShaderInstance::CompileProgram(
	const std::string& vertex_source, const std::string& fragment_source
) {
=======
void Shader::CompileProgram(const std::string& vertex_source, const std::string& fragment_source) {
>>>>>>> 1042e625
	location_cache_.clear();

	std::uint32_t vertex{ CompileShader(GL_VERTEX_SHADER, vertex_source) };
	std::uint32_t fragment{ CompileShader(GL_FRAGMENT_SHADER, fragment_source) };

	if (vertex && fragment) {
		GLCall(gl::AttachShader(id_, vertex));
		GLCall(gl::AttachShader(id_, fragment));
		GLCall(gl::LinkProgram(id_));

		// Check for shader link errors.
		std::int32_t linked{ GL_FALSE };
		GLCall(gl::GetProgramiv(id_, GL_LINK_STATUS, &linked));

		if (linked == GL_FALSE) {
			std::int32_t length{ 0 };
			GLCall(gl::GetProgramiv(id_, GL_INFO_LOG_LENGTH, &length));
			std::string log;
			log.resize(static_cast<std::size_t>(length));
			GLCall(gl::GetProgramInfoLog(id_, length, &length, &log[0]));

			GLCall(gl::DeleteProgram(id_));

			GLCall(gl::DeleteShader(vertex));
			GLCall(gl::DeleteShader(fragment));

			PTGN_ERROR(
				"Failed to link shaders to program: \n", vertex_source, "\n", fragment_source, "\n",
				log
			);
		}

		GLCall(gl::ValidateProgram(id_));
	}

	if (vertex) {
		GLCall(gl::DeleteShader(vertex));
	}

	if (fragment) {
		GLCall(gl::DeleteShader(fragment));
	}
}

<<<<<<< HEAD
void ShaderInstance::Bind(std::uint32_t id) {
	if (game.renderer.bound_shader_id_ == id) {
=======
void Shader::Bind(std::uint32_t id) {
	if (game.renderer.bound_.shader_id == id) {
>>>>>>> 1042e625
		return;
	}
	GLCall(gl::UseProgram(id));
	game.renderer.bound_.shader_id = id;
#ifdef PTGN_DEBUG
	++game.stats.shader_binds;
#endif
#ifdef GL_ANNOUNCE_SHADER_CALLS
	PTGN_LOG("GL: Bound shader program with id ", id);
#endif
}

void Shader::Bind() const {
	PTGN_ASSERT(IsValid(), "Cannot bind destroyed or uninitialized shader");
	Bind(id_);
}

bool Shader::IsBound() const {
	return GetBoundId() == id_;
}

std::int32_t Shader::GetUniformLocation(const std::string& name) const {
	PTGN_ASSERT(IsBound(), "Cannot get uniform location of shader which is not currently bound");
	if (auto it{ location_cache_.find(name) }; it != location_cache_.end()) {
		return it->second;
	}

	std::int32_t location{ GLCallReturn(gl::GetUniformLocation(id_, name.c_str())) };

	location_cache_.try_emplace(name, location);
	return location;
}

void Shader::SetUniform(const std::string& name, const Vector2<float>& v) const {
	std::int32_t location{ GetUniformLocation(name) };
	if (location != -1) {
		GLCall(gl::Uniform2f(location, v.x, v.y));
	}
}

void Shader::SetUniform(const std::string& name, const Vector3<float>& v) const {
	std::int32_t location{ GetUniformLocation(name) };
	if (location != -1) {
		GLCall(gl::Uniform3f(location, v.x, v.y, v.z));
	}
}

void Shader::SetUniform(const std::string& name, const Vector4<float>& v) const {
	std::int32_t location{ GetUniformLocation(name) };
	if (location != -1) {
		GLCall(gl::Uniform4f(location, v.x, v.y, v.z, v.w));
	}
}

void Shader::SetUniform(const std::string& name, const Matrix4& m) const {
	std::int32_t location{ GetUniformLocation(name) };
	if (location != -1) {
		GLCall(gl::UniformMatrix4fv(location, 1, GL_FALSE, m.Data()));
	}
}

<<<<<<< HEAD
void ShaderInstance::SetUniform(
	const std::string& name, const std::int32_t* data, std::int32_t count
) const {
=======
void Shader::SetUniform(const std::string& name, const std::int32_t* data, std::int32_t count)
	const {
>>>>>>> 1042e625
	std::int32_t location{ GetUniformLocation(name) };
	if (location != -1) {
		GLCall(gl::Uniform1iv(location, count, data));
	}
}

<<<<<<< HEAD
void ShaderInstance::SetUniform(const std::string& name, const float* data, std::int32_t count)
	const {
=======
void Shader::SetUniform(const std::string& name, const float* data, std::int32_t count) const {
>>>>>>> 1042e625
	std::int32_t location{ GetUniformLocation(name) };
	if (location != -1) {
		GLCall(gl::Uniform1fv(location, count, data));
	}
}

void Shader::SetUniform(const std::string& name, const Vector2<std::int32_t>& v) const {
	std::int32_t location{ GetUniformLocation(name) };
	if (location != -1) {
		GLCall(gl::Uniform2i(location, v.x, v.y));
	}
}

void Shader::SetUniform(const std::string& name, const Vector3<std::int32_t>& v) const {
	std::int32_t location{ GetUniformLocation(name) };
	if (location != -1) {
		GLCall(gl::Uniform3i(location, v.x, v.y, v.z));
	}
}

void Shader::SetUniform(const std::string& name, const Vector4<std::int32_t>& v) const {
	std::int32_t location{ GetUniformLocation(name) };
	if (location != -1) {
		GLCall(gl::Uniform4i(location, v.x, v.y, v.z, v.w));
	}
}

void Shader::SetUniform(const std::string& name, float v0) const {
	std::int32_t location{ GetUniformLocation(name) };
	if (location != -1) {
		GLCall(gl::Uniform1f(location, v0));
	}
}

void Shader::SetUniform(const std::string& name, float v0, float v1) const {
	std::int32_t location{ GetUniformLocation(name) };
	if (location != -1) {
		GLCall(gl::Uniform2f(location, v0, v1));
	}
}

void Shader::SetUniform(const std::string& name, float v0, float v1, float v2) const {
	std::int32_t location{ GetUniformLocation(name) };
	if (location != -1) {
		GLCall(gl::Uniform3f(location, v0, v1, v2));
	}
}

<<<<<<< HEAD
void ShaderInstance::SetUniform(const std::string& name, float v0, float v1, float v2, float v3)
	const {
=======
void Shader::SetUniform(const std::string& name, float v0, float v1, float v2, float v3) const {
>>>>>>> 1042e625
	std::int32_t location{ GetUniformLocation(name) };
	if (location != -1) {
		GLCall(gl::Uniform4f(location, v0, v1, v2, v3));
	}
}

void Shader::SetUniform(const std::string& name, std::int32_t v0) const {
	std::int32_t location{ GetUniformLocation(name) };
	if (location != -1) {
		GLCall(gl::Uniform1i(location, v0));
	}
}

void Shader::SetUniform(const std::string& name, std::int32_t v0, std::int32_t v1) const {
	std::int32_t location{ GetUniformLocation(name) };
	if (location != -1) {
		GLCall(gl::Uniform2i(location, v0, v1));
	}
}

<<<<<<< HEAD
void ShaderInstance::SetUniform(
	const std::string& name, std::int32_t v0, std::int32_t v1, std::int32_t v2
) const {
=======
void Shader::SetUniform(const std::string& name, std::int32_t v0, std::int32_t v1, std::int32_t v2)
	const {
>>>>>>> 1042e625
	std::int32_t location{ GetUniformLocation(name) };
	if (location != -1) {
		GLCall(gl::Uniform3i(location, v0, v1, v2));
	}
}

void Shader::SetUniform(
	const std::string& name, std::int32_t v0, std::int32_t v1, std::int32_t v2, std::int32_t v3
) const {
	std::int32_t location{ GetUniformLocation(name) };
	if (location != -1) {
		GLCall(gl::Uniform4i(location, v0, v1, v2, v3));
	}
}

void Shader::SetUniform(const std::string& name, bool value) const {
	SetUniform(name, static_cast<std::int32_t>(value));
}

std::uint32_t Shader::GetBoundId() {
	std::int32_t id{ -1 };
	GLCall(gl::glGetIntegerv(GL_CURRENT_PROGRAM, &id));
	PTGN_ASSERT(id >= 0, "Failed to retrieve bound shader id");
	return static_cast<std::uint32_t>(id);
}

<<<<<<< HEAD
Shader ShaderManager::Get(ScreenShader screen_shader) const {
	switch (screen_shader) {
		case ScreenShader::Default:		  return default_;
		case ScreenShader::Blur:		  return blur_;
		case ScreenShader::GaussianBlur:  return gaussian_blur_;
		case ScreenShader::EdgeDetection: return edge_detection_;
		case ScreenShader::InverseColor:  return inverse_color_;
		case ScreenShader::Grayscale:	  return grayscale_;
		case ScreenShader::Sharpen:		  return sharpen_;
		default:						  PTGN_ERROR("Cannot retrieve unrecognized screen shader");
	}
}

Shader ShaderManager::Get(ShapeShader shader) const {
	switch (shader) {
		case ShapeShader::Quad:	  return quad_;
		case ShapeShader::Circle: return circle_;
		case ShapeShader::Color:  return color_;
		default:				  PTGN_ERROR("Cannot retrieve unrecognized preset shader");
	}
=======
bool Shader::IsValid() const {
	return id_;
>>>>>>> 1042e625
}

void ShaderManager::Init() {
	std::uint32_t max_texture_slots{ GLRenderer::GetMaxTextureSlots() };

	PTGN_ASSERT(max_texture_slots > 0, "Max texture slots must be set before initializing shaders");

	PTGN_INFO("Renderer Texture Slots: ", max_texture_slots);
	// This strange way of including files allows for them to be packed into the library binary.
	ShaderSource quad_frag;

	if (max_texture_slots == 8) {
		quad_frag = ShaderSource{
#include PTGN_SHADER_PATH(quad_8.frag)
		};
	} else if (max_texture_slots == 16) {
		quad_frag = ShaderSource{
#include PTGN_SHADER_PATH(quad_16.frag)
		};
	} else if (max_texture_slots == 32) {
		quad_frag = ShaderSource{
#include PTGN_SHADER_PATH(quad_32.frag)
		};
	} else {
		PTGN_ERROR("Unsupported Texture Slot Size: ", max_texture_slots);
	}

	quad_ = { ShaderSource{
#include PTGN_SHADER_PATH(quad.vert)
			  },
			  quad_frag };

	InitShapeShaders();
	InitScreenShaders();
	InitOtherShaders();
}

<<<<<<< HEAD
} // namespace impl

Shader::Shader(const ShaderSource& vertex_shader, const ShaderSource& fragment_shader) {
	Create(vertex_shader, fragment_shader);
}

Shader::Shader(const path& vertex_shader_path, const path& fragment_shader_path) {
	Create(vertex_shader_path, fragment_shader_path);
}

void Shader::Bind() const {
	Get().Bind();
}

void Shader::SetUniform(const std::string& name, const std::int32_t* data, std::int32_t count)
	const {
	Get().SetUniform(name, data, count);
}

void Shader::SetUniform(const std::string& name, const float* data, std::int32_t count) const {
	Get().SetUniform(name, data, count);
}

void Shader::SetUniform(const std::string& name, const Vector2<float>& v) const {
	Get().SetUniform(name, v);
}

void Shader::SetUniform(const std::string& name, const Vector3<float>& v) const {
	Get().SetUniform(name, v);
}

void Shader::SetUniform(const std::string& name, const Vector4<float>& v) const {
	Get().SetUniform(name, v);
}

void Shader::SetUniform(const std::string& name, const Matrix4& m) const {
	Get().SetUniform(name, m);
}

void Shader::SetUniform(const std::string& name, float v0) const {
	Get().SetUniform(name, v0);
}

void Shader::SetUniform(const std::string& name, float v0, float v1) const {
	Get().SetUniform(name, v0, v1);
}

void Shader::SetUniform(const std::string& name, float v0, float v1, float v2) const {
	Get().SetUniform(name, v0, v1, v2);
}

void Shader::SetUniform(const std::string& name, float v0, float v1, float v2, float v3) const {
	Get().SetUniform(name, v0, v1, v2, v3);
}

void Shader::SetUniform(const std::string& name, const Vector2<std::int32_t>& v) const {
	Get().SetUniform(name, v);
}

void Shader::SetUniform(const std::string& name, const Vector3<std::int32_t>& v) const {
	Get().SetUniform(name, v);
}

void Shader::SetUniform(const std::string& name, const Vector4<std::int32_t>& v) const {
	Get().SetUniform(name, v);
}

void Shader::SetUniform(const std::string& name, std::int32_t v0) const {
	Get().SetUniform(name, v0);
}

void Shader::SetUniform(const std::string& name, std::int32_t v0, std::int32_t v1) const {
	Get().SetUniform(name, v0, v1);
}

void Shader::SetUniform(const std::string& name, std::int32_t v0, std::int32_t v1, std::int32_t v2)
	const {
	Get().SetUniform(name, v0, v1, v2);
}

void Shader::SetUniform(
	const std::string& name, std::int32_t v0, std::int32_t v1, std::int32_t v2, std::int32_t v3
) const {
	Get().SetUniform(name, v0, v1, v2, v3);
}

void Shader::SetUniform(const std::string& name, bool value) const {
	Get().SetUniform(name, value);
}

} // namespace ptgn
=======
} // namespace ptgn::impl
>>>>>>> 1042e625
<|MERGE_RESOLUTION|>--- conflicted
+++ resolved
@@ -33,39 +33,12 @@
 	}
 }
 
-<<<<<<< HEAD
-ShaderInstance::ShaderInstance() {
-	id_ = GLCallReturn(gl::CreateProgram());
-	PTGN_ASSERT(id_ != 0, "Failed to create shader program using OpenGL context");
-#ifdef GL_ANNOUNCE_SHADER_CALLS
-	PTGN_LOG("GL: Created shader program with id ", id_);
-#endif
-}
-
-ShaderInstance::~ShaderInstance() {
-	GLCall(gl::DeleteProgram(id_));
-#ifdef GL_ANNOUNCE_SHADER_CALLS
-	PTGN_LOG("GL: Deleted shader program with id ", id_);
-#endif
-}
-
-ShaderInstance::ShaderInstance(
-	const ShaderSource& vertex_shader, const ShaderSource& fragment_shader
-) :
-	ShaderInstance{} {
-	CompileProgram(vertex_shader.source_, fragment_shader.source_);
-}
-
-ShaderInstance::ShaderInstance(const path& vertex_shader_path, const path& fragment_shader_path) :
-	ShaderInstance{} {
-=======
 Shader::Shader(const ShaderSource& vertex_shader, const ShaderSource& fragment_shader) {
 	CreateProgram();
 	CompileProgram(vertex_shader.source_, fragment_shader.source_);
 }
 
 Shader::Shader(const path& vertex_shader_path, const path& fragment_shader_path) {
->>>>>>> 1042e625
 	PTGN_ASSERT(
 		FileExists(vertex_shader_path),
 		"Cannot create shader from nonexistent vertex shader path: ", vertex_shader_path.string()
@@ -150,13 +123,7 @@
 	return id;
 }
 
-<<<<<<< HEAD
-void ShaderInstance::CompileProgram(
-	const std::string& vertex_source, const std::string& fragment_source
-) {
-=======
 void Shader::CompileProgram(const std::string& vertex_source, const std::string& fragment_source) {
->>>>>>> 1042e625
 	location_cache_.clear();
 
 	std::uint32_t vertex{ CompileShader(GL_VERTEX_SHADER, vertex_source) };
@@ -201,13 +168,8 @@
 	}
 }
 
-<<<<<<< HEAD
-void ShaderInstance::Bind(std::uint32_t id) {
-	if (game.renderer.bound_shader_id_ == id) {
-=======
 void Shader::Bind(std::uint32_t id) {
 	if (game.renderer.bound_.shader_id == id) {
->>>>>>> 1042e625
 		return;
 	}
 	GLCall(gl::UseProgram(id));
@@ -269,26 +231,15 @@
 	}
 }
 
-<<<<<<< HEAD
-void ShaderInstance::SetUniform(
-	const std::string& name, const std::int32_t* data, std::int32_t count
-) const {
-=======
 void Shader::SetUniform(const std::string& name, const std::int32_t* data, std::int32_t count)
 	const {
->>>>>>> 1042e625
 	std::int32_t location{ GetUniformLocation(name) };
 	if (location != -1) {
 		GLCall(gl::Uniform1iv(location, count, data));
 	}
 }
 
-<<<<<<< HEAD
-void ShaderInstance::SetUniform(const std::string& name, const float* data, std::int32_t count)
-	const {
-=======
 void Shader::SetUniform(const std::string& name, const float* data, std::int32_t count) const {
->>>>>>> 1042e625
 	std::int32_t location{ GetUniformLocation(name) };
 	if (location != -1) {
 		GLCall(gl::Uniform1fv(location, count, data));
@@ -337,12 +288,7 @@
 	}
 }
 
-<<<<<<< HEAD
-void ShaderInstance::SetUniform(const std::string& name, float v0, float v1, float v2, float v3)
-	const {
-=======
 void Shader::SetUniform(const std::string& name, float v0, float v1, float v2, float v3) const {
->>>>>>> 1042e625
 	std::int32_t location{ GetUniformLocation(name) };
 	if (location != -1) {
 		GLCall(gl::Uniform4f(location, v0, v1, v2, v3));
@@ -363,14 +309,8 @@
 	}
 }
 
-<<<<<<< HEAD
-void ShaderInstance::SetUniform(
-	const std::string& name, std::int32_t v0, std::int32_t v1, std::int32_t v2
-) const {
-=======
 void Shader::SetUniform(const std::string& name, std::int32_t v0, std::int32_t v1, std::int32_t v2)
 	const {
->>>>>>> 1042e625
 	std::int32_t location{ GetUniformLocation(name) };
 	if (location != -1) {
 		GLCall(gl::Uniform3i(location, v0, v1, v2));
@@ -397,31 +337,8 @@
 	return static_cast<std::uint32_t>(id);
 }
 
-<<<<<<< HEAD
-Shader ShaderManager::Get(ScreenShader screen_shader) const {
-	switch (screen_shader) {
-		case ScreenShader::Default:		  return default_;
-		case ScreenShader::Blur:		  return blur_;
-		case ScreenShader::GaussianBlur:  return gaussian_blur_;
-		case ScreenShader::EdgeDetection: return edge_detection_;
-		case ScreenShader::InverseColor:  return inverse_color_;
-		case ScreenShader::Grayscale:	  return grayscale_;
-		case ScreenShader::Sharpen:		  return sharpen_;
-		default:						  PTGN_ERROR("Cannot retrieve unrecognized screen shader");
-	}
-}
-
-Shader ShaderManager::Get(ShapeShader shader) const {
-	switch (shader) {
-		case ShapeShader::Quad:	  return quad_;
-		case ShapeShader::Circle: return circle_;
-		case ShapeShader::Color:  return color_;
-		default:				  PTGN_ERROR("Cannot retrieve unrecognized preset shader");
-	}
-=======
 bool Shader::IsValid() const {
 	return id_;
->>>>>>> 1042e625
 }
 
 void ShaderManager::Init() {
@@ -459,98 +376,4 @@
 	InitOtherShaders();
 }
 
-<<<<<<< HEAD
-} // namespace impl
-
-Shader::Shader(const ShaderSource& vertex_shader, const ShaderSource& fragment_shader) {
-	Create(vertex_shader, fragment_shader);
-}
-
-Shader::Shader(const path& vertex_shader_path, const path& fragment_shader_path) {
-	Create(vertex_shader_path, fragment_shader_path);
-}
-
-void Shader::Bind() const {
-	Get().Bind();
-}
-
-void Shader::SetUniform(const std::string& name, const std::int32_t* data, std::int32_t count)
-	const {
-	Get().SetUniform(name, data, count);
-}
-
-void Shader::SetUniform(const std::string& name, const float* data, std::int32_t count) const {
-	Get().SetUniform(name, data, count);
-}
-
-void Shader::SetUniform(const std::string& name, const Vector2<float>& v) const {
-	Get().SetUniform(name, v);
-}
-
-void Shader::SetUniform(const std::string& name, const Vector3<float>& v) const {
-	Get().SetUniform(name, v);
-}
-
-void Shader::SetUniform(const std::string& name, const Vector4<float>& v) const {
-	Get().SetUniform(name, v);
-}
-
-void Shader::SetUniform(const std::string& name, const Matrix4& m) const {
-	Get().SetUniform(name, m);
-}
-
-void Shader::SetUniform(const std::string& name, float v0) const {
-	Get().SetUniform(name, v0);
-}
-
-void Shader::SetUniform(const std::string& name, float v0, float v1) const {
-	Get().SetUniform(name, v0, v1);
-}
-
-void Shader::SetUniform(const std::string& name, float v0, float v1, float v2) const {
-	Get().SetUniform(name, v0, v1, v2);
-}
-
-void Shader::SetUniform(const std::string& name, float v0, float v1, float v2, float v3) const {
-	Get().SetUniform(name, v0, v1, v2, v3);
-}
-
-void Shader::SetUniform(const std::string& name, const Vector2<std::int32_t>& v) const {
-	Get().SetUniform(name, v);
-}
-
-void Shader::SetUniform(const std::string& name, const Vector3<std::int32_t>& v) const {
-	Get().SetUniform(name, v);
-}
-
-void Shader::SetUniform(const std::string& name, const Vector4<std::int32_t>& v) const {
-	Get().SetUniform(name, v);
-}
-
-void Shader::SetUniform(const std::string& name, std::int32_t v0) const {
-	Get().SetUniform(name, v0);
-}
-
-void Shader::SetUniform(const std::string& name, std::int32_t v0, std::int32_t v1) const {
-	Get().SetUniform(name, v0, v1);
-}
-
-void Shader::SetUniform(const std::string& name, std::int32_t v0, std::int32_t v1, std::int32_t v2)
-	const {
-	Get().SetUniform(name, v0, v1, v2);
-}
-
-void Shader::SetUniform(
-	const std::string& name, std::int32_t v0, std::int32_t v1, std::int32_t v2, std::int32_t v3
-) const {
-	Get().SetUniform(name, v0, v1, v2, v3);
-}
-
-void Shader::SetUniform(const std::string& name, bool value) const {
-	Get().SetUniform(name, value);
-}
-
-} // namespace ptgn
-=======
-} // namespace ptgn::impl
->>>>>>> 1042e625
+} // namespace ptgn::impl