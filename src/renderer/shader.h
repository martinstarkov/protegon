--- conflicted
+++ resolved
@@ -25,10 +25,7 @@
 #endif
 // clang-format on
 
-<<<<<<< HEAD
-namespace ptgn {
-
-class Shader;
+namespace ptgn::impl {
 
 // Wrapper for distinguishing between Shader from path construction and Shader
 // from source construction.
@@ -43,88 +40,9 @@
 	std::string source_;
 };
 
-namespace impl {
-
-class Game;
-class RenderData;
-
-[[nodiscard]] std::string_view GetShaderTypeName(std::uint32_t type);
-
-struct ShaderInstance {
-	ShaderInstance();
-	ShaderInstance(const ShaderSource& vertex_shader, const ShaderSource& fragment_shader);
-	ShaderInstance(const path& vertex_shader_path, const path& fragment_shader_path);
-	ShaderInstance(const ShaderInstance&)			 = default;
-	ShaderInstance& operator=(const ShaderInstance&) = default;
-	ShaderInstance(ShaderInstance&&)				 = default;
-	ShaderInstance& operator=(ShaderInstance&&)		 = default;
-	~ShaderInstance();
-
-	void SetUniform(const std::string& name, const std::int32_t* data, std::int32_t count) const;
-	void SetUniform(const std::string& name, const float* data, std::int32_t count) const;
-	void SetUniform(const std::string& name, const Vector2<float>& v) const;
-	void SetUniform(const std::string& name, const Vector3<float>& v) const;
-	void SetUniform(const std::string& name, const Vector4<float>& v) const;
-	void SetUniform(const std::string& name, const Matrix4& m) const;
-	void SetUniform(const std::string& name, float v0) const;
-	void SetUniform(const std::string& name, float v0, float v1) const;
-	void SetUniform(const std::string& name, float v0, float v1, float v2) const;
-	void SetUniform(const std::string& name, float v0, float v1, float v2, float v3) const;
-	void SetUniform(const std::string& name, const Vector2<std::int32_t>& v) const;
-	void SetUniform(const std::string& name, const Vector3<std::int32_t>& v) const;
-	void SetUniform(const std::string& name, const Vector4<std::int32_t>& v) const;
-	void SetUniform(const std::string& name, std::int32_t v0) const;
-	void SetUniform(const std::string& name, std::int32_t v0, std::int32_t v1) const;
-	void SetUniform(const std::string& name, std::int32_t v0, std::int32_t v1, std::int32_t v2)
-		const;
-	void SetUniform(
-		const std::string& name, std::int32_t v0, std::int32_t v1, std::int32_t v2, std::int32_t v3
-	) const;
-
-	void SetUniform(const std::string& name, bool value) const;
-
-	void Bind() const;
-
-	static void Bind(std::uint32_t id);
-
-	[[nodiscard]] bool IsBound() const;
-
-	[[nodiscard]] static std::uint32_t GetBoundId();
-
-	[[nodiscard]] std::int32_t GetUniformLocation(const std::string& name) const;
-
-	void CompileProgram(const std::string& vertex_shader, const std::string& fragment_shader);
-
-	[[nodiscard]] static std::uint32_t CompileShader(std::uint32_t type, const std::string& source);
-
-	// Location cache should not prevent const calls.
-	mutable std::unordered_map<std::string, std::int32_t> location_cache_;
-	std::uint32_t id_{ 0 };
-};
-
-} // namespace impl
-
-class Shader : public Handle<impl::ShaderInstance> {
-=======
-namespace ptgn::impl {
-
-// Wrapper for distinguishing between Shader from path construction and Shader
-// from source construction.
-struct ShaderSource {
-	ShaderSource() = default;
-
-	// Explicit construction prevents conflict with Shader path construction.
-	explicit ShaderSource(const std::string& source) : source_{ source } {}
-
-	~ShaderSource() = default;
-
-	std::string source_;
-};
-
 [[nodiscard]] std::string_view GetShaderName(std::uint32_t shader_type);
 
 class Shader {
->>>>>>> 1042e625
 public:
 	Shader() = default;
 	Shader(const ShaderSource& vertex_shader, const ShaderSource& fragment_shader);
